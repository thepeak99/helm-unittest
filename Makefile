--- conflicted
+++ resolved
@@ -6,12 +6,8 @@
 HAS_DEP := $(shell command -v dep;)
 VERSION := $(shell sed -n -e 's/version:[ "]*\([^"]*\).*/\1/p' plugin.yaml)
 DIST := $(CURDIR)/_dist
-<<<<<<< HEAD
 LDFLAGS := "-X main.version=${VERSION} -extldflags '-static'"
-=======
-LDFLAGS := "-X main.version=${VERSION}"
 DOCKER ?= "irills/helm-unittest"
->>>>>>> bd5e1b6f
 
 .PHONY: install
 install: bootstrap build

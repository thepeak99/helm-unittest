--- conflicted
+++ resolved
@@ -3,13 +3,14 @@
 import (
 	"testing"
 
+	"github.com/lrills/helm-unittest/internal/common"
 	. "github.com/lrills/helm-unittest/pkg/unittest/valueutils"
 	"github.com/stretchr/testify/assert"
 )
 
-func TestGetValueOfSetPath(t *testing.T) {
+func TestGetValueOfSetPathWithSingleResults(t *testing.T) {
 	a := assert.New(t)
-	data := map[string]interface{}{
+	data := common.K8sManifest{
 		"a": map[string]interface{}{
 			"b":   []interface{}{"_", map[string]interface{}{"c": "yes"}},
 			"d":   "no",
@@ -20,25 +21,23 @@
 	}
 
 	var expectionsMapping = map[string]interface{}{
-		"a.b[1].c":   "yes",
-		"a.b[0]":     "_",
-		"a.b":        []interface{}{"_", map[string]interface{}{"c": "yes"}},
-		"a['d']":     "no",
-		"a[\"e.f\"]": "false",
-		"a.g.h":      "\"quotes\"",
-		"a.x":        nil,
-		"":           data,
-		//"a.i[? @.i1 == \"1\"]": []interface{}([]interface{}{map[string]interface{}{"i1": "1"}}),
+		"a.b[1].c":              "yes",
+		"a.b[0]":                "_",
+		"a.b":                   []interface{}{"_", map[string]interface{}{"c": "yes"}},
+		"a['d']":                "no",
+		"a[\"e.f\"]":            "false",
+		"a.g.h":                 "\"quotes\"",
+		"":                      data,
+		"a.i[?(@.i1 == \"1\")]": map[string]interface{}(map[string]interface{}{"i1": "1"}),
 	}
 
 	for path, expect := range expectionsMapping {
 		actual, err := GetValueOfSetPath(data, path)
-		a.Equal(expect, actual)
+		a.Equal(expect, actual[0])
 		a.Nil(err)
 	}
 }
 
-<<<<<<< HEAD
 func TestGetValueOfSetPathError(t *testing.T) {
 	a := assert.New(t)
 	data := common.K8sManifest{
@@ -49,12 +48,9 @@
 	}
 
 	var expectionsMapping = map[string]string{
-		"a.b[0].c": "can't get [\"c\"] from a non map type:\n_\n",
-		"a[0]":     "can't get [0] from a non array type:\nb:\n- _\nc.d: \"no\"\n",
-		"a[null]":  "strconv.Atoi: parsing \"null\": invalid syntax",
-		",":        "invalid token found ,",
-		"a.b[0[]]": "missing index value",
-		"a.[c[0]]": "invalid escaping token [",
+		"a[null]":  "invalid array index [null] before position 7: non-integer array index",
+		"a.b[0[]]": "invalid array index [0[] before position 7: non-integer array index",
+		"a.[c[0]]": "child name missing at position 2, following \"a.\"",
 	}
 
 	for path, expect := range expectionsMapping {
@@ -64,8 +60,6 @@
 	}
 }
 
-=======
->>>>>>> be124e77
 func TestBuildValueOfSetPath(t *testing.T) {
 	a := assert.New(t)
 	data := map[interface{}]interface{}{"foo": "bar"}

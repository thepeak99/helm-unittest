# helm unittest

Unit test for *helm chart* in YAML with ease to keep your chart functional and robust!

Feature:
  - write test file in pure YAML
  - render locally with no need of *tiller*
  - create **nothing** on your cluster
  - define values and release options
  - [snapshot testing](#snapshot-testing)

## Install

```
$ helm plugin install https://github.com/lrills/helm-unittest
```

It will install latest version of binary into helm plugin directory.

## Get Started

Add the folowing test file to `$YOUR_CHART/tests/deployment_test.yaml`:

```yaml
suite: test deployment
templates:
  - deployment.yaml
tests:
  - it: should work
    asserts:
      - isKind:
          of: Deployment
      - matchRegex:
          path: metadata.name
          pattern: -my-chart$
      - equal:
          path: spec.template.spec.containers[0].image
          value: nginx:stable
```
and run:

```
$ helm unittest $YOUR_CHART
```

Now there is your first test! ;)  
Please read the brief [document](#testing-document) below to learn writing your own tests.

## Usage

```
$ helm unittest [flags] CHART [...]
```

This renders your charts locally (without tiller) and runs tests
defined in test suite files.

### Flags

```
--color              enforce printing colored output even stdout is not a tty. Set to false to disable color
-f, --file stringArray   glob paths of test files location, default to tests/*_test.yaml (default [tests/*_test.yaml])
-h, --help               help for unittest
-u, --update-snapshot    update the snapshot cached if needed, make sure you review the change before update
```

# Testing Document

## Test Suite

A test suite is a collection of tests with the same purpose and scope defined in one single file. The test suite file is written in pure YAML, and default placed under the `tests/` directory of the chart with suffix `_test.yaml`. You can also have your own suite files arrangement with `-f, --file` option of cli set as the glob patterns of test suite files, like:

```bash
$ helm unittest -f 'my-tests/*.yaml' -f 'more-tests/*.yaml' my-chart
```

The root structure of a test suite is like below:

```yaml
suite: test deploy and service
templates:
  - deployment.yaml
  - service.yaml
tests:
  - it: should test something
    ...
```

- **suite**: *string, optional*. The suite name to show on test result output.

- **templates**: *array of string, recommended*. The template files scope to test in this suite, only the ones specified here is rendered during testing. If omitted, all template files are rendered. File suffixed with `.tpl` is added automatically, you don't need to add them again.

- **tests**: *array of test job, required*. Where you define your test jobs to run, check [Test Job](#test-job).

## Test Job

The test job is the base unit for rendering chart for testing. Your chart is **rendered each time a test job run**, and validated with assertions defined in the test. You can setup your values used to render the chart in the test job with external values files or directly in the test job definition. Below is a test job example with all of its options defined:

```yaml
...
tests:
  - it: should pass
    values:
      - ./values/staging.yaml
    set:
      image.pullPolicy: Always
      resources:
        limits:
          memory: 128Mi
    release:
      name: my-release
      namespace:
      revision: 9
      isUpgrade: true
    asserts:
      - equal:
          path: metadata.name
          value: my-deploy
```

- **it**: *string, recommended*. Define the name of the test with TDD style or any message you like.

- **values**: *array of string, optional*. The values files used to render the chart, think it as the `-f, --values` options of `helm install`. The file path should be the relative path from the test suite file itself.

- **set**: *object of any, optional*. Set the values directly in suite file. The key is the value path with the format just like `--set` option of `helm install`, for example `image.pullPolicy`. The value is anything you want to set to the path specified by the key, which can be even an array or an object.

- **release**: *object, optional*. Define the `{{ .Release }}` object.
  - **name**: *string, optional*. The release name, default to `"RELEASE-NAME"`.
  - **namespace**: *string, optional*. The namespace which release be installed to, default to `"NAMESPACE"`.
  - **revision**: *string, optional*. The revision of current build, default to `0`.
  - **isUpgrade**: *bool, optional*. Whether the build is an upgrade, default to `false`.

- **asserts**: *array of assertion, required*. The assertions to validate the rendered chart, check [Assertion](#assertion).

## Assertion

Define assertions in the test job to validate the manifests rendered with values provided. The example below tests the instances' name with 2 `equal` assertion.

```yaml
templates:
  - deployment.yaml
  - service.yaml
tests:
  - it: should pass
    asserts:
      - equal:
          path: metadata.name
          value: my-deploy
      - equal:
          path: metadata.name
          value: your-service
        not: true
        template: service.yaml
        documentIndex: 0
```

The assertion is defined with the assertion type as the key and its parameters as value, there can be only one assertion type key exists in assertion definition object. And there are three more options can be set at root of assertion definition:

- **not**: *bool, optional*. Set to `true` to assert contrarily, default to `false`. The second assertion in the example above asserts that the service name is **NOT** *your-service*.

- **template**: *string, optional*. The template file which render the manifest to be asserted, default to the first template file defined in `templates` of suite file. For example the first assertion above with no `template` specified asserts `deployment.yaml` by default. If no template file specified in neither suite and assertion, the assertion returns an error and fail the test.

- **documentIndex**: *int, optional*. The index of rendered documents (devided by `---`) to be asserted, default to 0. Generally you can ignored this field if the template file render only one document.

### Assertion Types

Available assertion types are listed below:

| Assertion Type | Parameters | Description | Example |
|----------------|------------|-------------|---------|
| `equal` | **path**: *string*. The `set` path to assert.<br/>**value**: *any*. The expected value. | Assert the value of specified **path** equal to the **value**. | <pre>equal:<br/>  path: metadata.name<br/>  value: my-deploy</pre> |
| `notEqual` | **path**: *string*. The `set` path to assert.<br/>**value**: *any*. The value expected not to be. | Assert the value of specified **path** NOT equal to the **value**. | <pre>notEqual:<br/>  path: metadata.name<br/>  value: my-deploy</pre> |
| `matchRegex` | **path**: *string*. The `set` path to assert, the value must be a *string*. <br/>**pattern**: *string*. The regex pattern to match (without quoting `/`). | Assert the value of specified **path** match **pattern**. | <pre>matchRegex:<br/>  path: metadata.name<br/>  value: -my-chart$</pre> |
| `notMatchRegex` | **path**: *string*. The `set` path to assert, the value must be a *string*. <br/>**pattern**: *string*. The regex pattern NOT to match (without quoting `/`). | Assert the value of specified **path** NOT match **pattern**. | <pre>notMatchRegex:<br/>  path: metadata.name<br/>  pattern: -my-chat$</pre> |
| `contains` | **path**: *string*. The `set` path to assert, the value must be an *array*. <br/>**content**: *any*. The content to be contained. | Assert the array as the value of specified **path** contains the **content**. |<pre>contains:<br/>  path: spec.ports<br/>  content:<br/>    name: web<br/>    port: 80<br/>    targetPort: 80<br/>    protocle:TCP</pre> |
| `notContains` | **path**: *string*. The `set` path to assert, the value must be an *array*. <br/>**content**: *any*. The content NOT to be contained. | Assert the array as the value of specified **path** NOT contains the **content**. |<pre>notContains:<br/>  path: spec.ports<br/>  content:<br/>    name: server<br/>    port: 80<br/>    targetPort: 80<br/>    protocle: TCP</pre> |
| `isNull` | **path**: *string*. The `set` path to assert. | Assert the value of specified **path** is `null`. |<pre>isNull:<br/>  path: spec.strategy</pre> |
| `isNotNull` | **path**: *string*. The `set` path to assert. | Assert the value of specified **path** is NOT `null`. |<pre>isNotNull:<br/>  path: spec.replicas</pre> |
| `isEmpty` | **path**: *string*. The `set` path to assert. | Assert the value of specified **path** is empty (`null`, `""`, `0`, `[]`, `{}`). |<pre>isEmpty:<br/>  path: spec.tls</pre> |
| `isNotEmpty` | **path**: *string*. The `set` path to assert. | Assert the value of specified **path** is NOT empty (`null`, `""`, `0`, `[]`, `{}`). |<pre>isNotEmpty:<br/>  path: spec.selector</pre> |
| `isKind` | **of**: *String*. Expected `kind` of manifest. | Assert the `kind` value **of** manifest, is equilevant to:<br/><pre>equal:<br/>  path: kind<br/>  value: ...<br/> | <pre>isKind:<br/>  of: Deployment</pre> |
| `isApiVersion` | **of**: *string*. Expected `apiVersion` of manifest. | Assert the `apiVersion` value **of** manifest, is equilevant to:<br/><pre>equal:<br/>  path: apiVersion<br/>  value: ...<br/> | <pre>isApiVersion:<br/>  of: v2</pre> |
| `hasDocuments` | **count**: *int*. Expected count of documents rendered. | Assert the documents count rendered by the `template` specified. The `documentIndex` option is ignored here. | <pre>hasDocuments:<br/>  count: 2</pre> |
| `matchSnapshot` | **path**: *string*. The `set` path for snapshot. | Assert the value of **path** is the same as snapshotted last time. Check [doc](#snapshot-testing) below. | <pre>matchSnapshot:<br/>  path: spec</pre> |

### Antonym and `not`

Notice that there are some antonym assertions, the following two assertions actually have same effect:
```yaml
- equal:
    path: kind
    value: Pod
  not: true
# works the same as
- notEqual:
    path: kind
    value: Pod
```

### Snapshot Testing

Sometimes you just want to keep the rendered manifest not changed between editings without every details asserted. That's the reason for snapshot testing! Check the tests below:

```yaml
templates:
  - deployment.yaml
tests:
  - it: pod spec should match snapshot
    asserts:
      - matchSnapshot:
          path: spec.template.spec
  # or you can snapshot the whole manifest
  - it: manifest should match snapshot
    asserts:
      - matchSnapshot: {}
```

The `matchSnapshot` assertion validate the content rendered the same as cached last time. It fails if the content changed, and you should check and update the cache with `-u, --update-snapshot` option of cli.

```
$ helm unittest -u my-chart
```
The cache files is stored as `__snapshot__/my_deploy_test.yaml.snap` at the directory your test file placed, you should always add them in source control with your chart.

<<<<<<< HEAD
## Contributing
=======
## License

MIT

## Contributing

Issues and PRs are welcome!
>>>>>>> a39a4a2a
<|MERGE_RESOLUTION|>--- conflicted
+++ resolved
@@ -222,14 +222,10 @@
 ```
 The cache files is stored as `__snapshot__/my_deploy_test.yaml.snap` at the directory your test file placed, you should always add them in source control with your chart.
 
-<<<<<<< HEAD
+## License
+
+MIT
+
 ## Contributing
-=======
-## License
-
-MIT
-
-## Contributing
-
-Issues and PRs are welcome!
->>>>>>> a39a4a2a
+
+Issues and PRs are welcome!